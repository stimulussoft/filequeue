/*
 * Licensed under the Apache License, Version 2.0 (the "License");
 * you may not use this file except in compliance with the License.
 * You may obtain a copy of the License at
 *
 *     http://www.apache.org/licenses/LICENSE-2.0
 *
 * Unless required by applicable law or agreed to in writing, software
 * distributed under the License is distributed on an &quot;AS IS&quot; BASIS,
 * WITHOUT WARRANTIES OR CONDITIONS OF ANY KIND, either express or implied.
 * See the License for the specific language governing permissions and
 * limitations under the License.
 */

package com.stimulussoft.filequeue;
import com.google.common.annotations.VisibleForTesting;
import com.stimulussoft.filequeue.processor.Consumer;
import com.stimulussoft.filequeue.processor.Expiration;
import com.stimulussoft.filequeue.processor.QueueProcessor;
import com.stimulussoft.util.AdjustableSemaphore;
import java.io.IOException;
import java.lang.reflect.Type;
import java.nio.file.Path;
import java.util.concurrent.ExecutorService;
import java.util.concurrent.TimeUnit;
import java.util.concurrent.atomic.AtomicBoolean;


/**
 * FileQueue is a fast and efficient persistent filequeue written in Java. FileQueue is backed by H2 Database MVStore.
 * To cater for situations where filequeue items could not be processed, it supports retry logic. As the filequeue is
 * persistent, if the program is quit and started again, it will begin where it left off. Refer to
 * <a href="https://github.com/stimulussoft/filequeue">filequeue github page</a> for more info.<br>
 * To see example, refer to com.stimulussoft.filequeue.FileQueueTest<br>
 * <p>
 * To attain higher levels of performance, File Queue will transfer queued items directly to consumers without hitting
 * the database provided there are consumers available. If all consumers are busy, File Queue will automatically
 * persist queued items to the database.
 * </p>
 * <p>
 * File Queue also offers both fixed and exponential back-off retry.
 * </p>
 * <p>
 * Implementation strategy:<br>
 * 1) Implement a Jackson serialization POJO by extending FileQueueItem<br>
 * 2) Implement a consumer class that extends Consumer<br>
 * b) implement consume(item) to perform actual processing work<br>
 * 3) Call config() to configure filequeue<br>
 * 4) Call startQueue(config) to start the filequeue<br>
 * 5) Call stopQueue() to stop the filequeue processing<br>
 * </p>
 * Example usage below:<br>
 *<pre>{@code
 * FileQueue queue = FileQueue.fileQueue();
 * FileQueue.Config config = FileQueue.config(queueName,queuePath,TestFileQueueItem.class, new TestConsumer())
 *                           .maxQueueSize(MAXQUEUESIZE)
 *                           .retryDelayAlgorithm(QueueProcessor.RetryDelayAlgorithm.EXPONENTIAL)
 *                           .retryDelay(RETRYDELAY).maxRetryDelay(MAXRETRYDELAY)
 *                           .maxRetries(0);
 *                           .persistRetryDelay(PERSISTENTRETRYDELAY);
 * queue.startQueue(config);
 * for (int i = 0; i < ROUNDS; i++)
 *     queue.queueItem(new TestFileQueueItem(i));
 * // when finished call stopQueue
 * queue.stopQueue();
 *}</pre>
 * <p>
 * To see example, refer to com.stimulussoft.filequeue.FileQueueTest<br>
 * </p>
 * <p>
 *  To see example, refer to com.stimulussoft.filequeue.FileQueueTest<br>
 * </p>
 * @author Jamie Band (Stimulus Software)
 * @author Valentin Popov (Stimulus Software)
 */

public final class FileQueue<T> {

    public enum RetryDelayAlgorithm { FIXED, EXPONENTIAL}
    private ShutdownHook shutdownHook;
    private final AtomicBoolean isStarted = new AtomicBoolean();
    private final AdjustableSemaphore permits = new AdjustableSemaphore();
    private QueueProcessor<T> transferQueue;
    private Config config;

    /**
     * Create @{@link FileQueue}.
     */

    public FileQueue() {
    }

    /**
     * Start the queue engine
     * @param config queue configuration. call config() to setup file queue configuration.
     * @throws IOException if error reading the db
     * @throws InterruptedException interruption due to shutdown
     * @throws IllegalArgumentException wrong arguments
     */

    public synchronized void startQueue(Config config) throws IOException, IllegalStateException, IllegalArgumentException, InterruptedException {
        if (isStarted.get()) throw new IllegalStateException("already started");
        this.config = config;
        transferQueue = config.builder.consumer(fileQueueConsumer).build();
        permits.setMaxPermits(config.maxQueueSize);
        for (int i = 0; i < transferQueue.size(); i++)
            if (!permits.tryAcquire()) break;
        shutdownHook = new ShutdownHook();
        Runtime.getRuntime().removeShutdownHook(shutdownHook);
        Runtime.getRuntime().addShutdownHook(shutdownHook);
        isStarted.set(true);
    }

    // this class is neeeded to release permit after processing an item

    private final Consumer<T> fileQueueConsumer = item -> {
        Consumer.Result result = config.getConsumer().consume(item);
        if (result != Consumer.Result.FAIL_REQUEUE)
            permits.release();
        return result;
    };


    /**
     * Get currently active configuration.
     * @return configuration
     */

    public Config getConfig() throws IllegalStateException {
        if (!isStarted.get()) throw new IllegalStateException("already started");
        return config;
    }

    /**
     * Stop the queue. Call this method when the queue engine must be shutdown.
     */

    public synchronized void stopQueue() {
        if (isStarted.compareAndSet(true, false)) {
            try {
                transferQueue.close();
            } finally {
                permits.release(permits.drainPermits());
                Runtime.getRuntime().removeShutdownHook(shutdownHook);
            }
        }
    }

    /**
     * <p>
     *  Queue configuration builder
     * </p>
     **/

    public static class Config<T> {

        private int maxQueueSize = Integer.MAX_VALUE;
        private Consumer consumer;

        private QueueProcessor.Builder builder = QueueProcessor.builder();

        /**
         * Rather use FileQueue.config(..) to build a new queue configuration.
         * @param queueName name of the queue. Any name can be chosen, so long as it is unique among queues.
         * @param queuePath writeable path where the queue database will be stored
         * @param type type of queue item
         * @param consumer callback to process items in the queue
         * @param executorService thread pool to process items
         */

<<<<<<< HEAD
        public Config(String queueName, Path queuePath, Class type, Consumer consumer, ExecutorService executorService) {
            builder = builder.type(type).queueName(queueName).queuePath(queuePath).executorService(executorService);
=======
        public Config(String queueName, Path queuePath, Type type, Consumer consumer) {
            builder = builder.type(type).queueName(queueName).queuePath(queuePath);
>>>>>>> c93278bc
            this.consumer = consumer;
        }

        public Config() { }

        /**
         * Queue path
         * @param queuePath             path to queue database
         * @return config configuration
         */
        public Config queuePath(Path queuePath) { builder = builder.queuePath(queuePath); return this; }
        public Path getQueuePath() { return builder.getQueuePath(); }

        /**
         * Queue name
         * @param queueName              friendly name for the queue
         * @return config configuration
         */
        public  Config queueName(String queueName) { builder = builder.queueName(queueName); return this; }
        public String getQueueName() { return builder.getQueueName(); }

        /**
         * Type of queue item
         * @param type                   filequeueitem type
         * @return config configuration
         */
        public Config type(Type type) throws IllegalArgumentException {
            if (type == FileQueueItem.class || !FileQueueItem.class.isAssignableFrom(type.getClass()))
                throw new IllegalArgumentException("type must be a subclass of filequeueitem");
            builder = builder.type(type); return this;
        }
        public Type getType() { return builder.getType(); }

        /**
         * Maximum number of tries. Set to zero for infinite.
         * @param maxTries               maximum number of retries
         * @return config configuration
         *
         */
        public  Config maxTries(int maxTries) {builder = builder.maxTries(maxTries); return this; }
        public int getMaxTries() { return builder.getMaxTries(); }

        /**
         * Set fixed delay between retries
         * @param retryDelay             delay between retries
         * @return config configuration
         */
        public  Config retryDelay(int retryDelay) { builder = builder.retryDelay(retryDelay); return this; }
        public int getRetryDelay() { return builder.getRetryDelay(); }

        /**
         * Set retry delay between retries from items in database (on disk)
         * @param retryDelay             delay between retries
         * @return config configuration
         */
        public  Config persistRetryDelay(int retryDelay) { builder = builder.persistRetryDelay(retryDelay); return this; }
        public int getPersistRetryDelay() { return builder.getPersistRetryDelay(); }

        /**
         * Set  persist retry delay time unit
         * @param persistRetryDelayUnit  persist retry delay timeunit
         * @return config configuration
         */
        public  Config persistRetryDelayUnit(TimeUnit persistRetryDelayUnit) { builder = builder.persistRetryDelayUnit(persistRetryDelayUnit); return this; }
        public TimeUnit getPersistRetryDelayUnit() { return builder.getPersistRetryDelayUnit(); }

        /**
         * Set maximum delay between retries assuming exponential backoff enabled
         * @param maxRetryDelay            maximum delay between retries
         * @return config configuration
         */
        public  Config maxRetryDelay(int maxRetryDelay) { builder = builder.maxRetryDelay(maxRetryDelay); return this; }
        public int getMaxRetryDelay() { return builder.getMaxRetryDelay(); }


        /**
         * Set retry delay time unit
         * @param retryDelayUnit           retry delay time unit
         * @return config configuration
         */
        public  Config retryDelayUnit(TimeUnit retryDelayUnit) { builder = builder.retryDelayUnit(retryDelayUnit); return this; }
        public TimeUnit getRetryDelayUnit() { return builder.getRetryDelayUnit(); }

        /**
         * Set retry delay algorithm (FIXED or EXPONENTIAL)
         * @param  retryDelayAlgorithm            set to either fixed or exponential backoff
         * @return config configuration
         */
        public Config retryDelayAlgorithm(RetryDelayAlgorithm retryDelayAlgorithm) {builder = builder.retryDelayAlgorithm(QueueProcessor.RetryDelayAlgorithm.valueOf(retryDelayAlgorithm.name())); return this; }
        public RetryDelayAlgorithm getRetryDelayAlgorithm() { return RetryDelayAlgorithm.valueOf(builder.getRetryDelayAlgorithm().name()); }

        /**
         * Set retry delay consumer
         * @param  consumer            retry delay consumer
         * @return config configuration
         */
        public Config consumer(Consumer<T> consumer) {
            this.consumer = consumer; return this;
        }

        public Consumer getConsumer() { return consumer; }

        /**
         * Set retry delay expiration
         * @param  expiration            retry delay expiration
         * @return config configuration
         */
        public  Config expiration(Expiration<T> expiration) {builder = builder.expiration(expiration); return this; }
        public Expiration getExpiration() { return builder.getExpiration(); }

        /**
         * Set max queue size
         * @param  maxQueueSize            maximum size of queue
         * @return config configuration
         */
        public  Config maxQueueSize(int maxQueueSize) { this.maxQueueSize = maxQueueSize; return this; }
        public int getMaxQueueSize() { return maxQueueSize; }

    }

    /**
     * Setup a file queue configuration for pass to startQueue()
     *  @param queueName   name of the queue
     *  @param queuePath   location of queue database
     *  @param type        type of filequeueitem
     *  @param consumer    consumer
     *  @return config configuration
     */

    public static  Config config(String queueName, Path queuePath, Class type, Consumer consumer, ExecutorService executorService) {
        return new Config<FileQueueItem>(queueName, queuePath, type, consumer, executorService);
    }

    /**
     * Queue item for delivery. Wait for an open slot for a specified time period.
     * Calls availableSlot when slot becomes available, immediately before queuing
     *
     * @param fileQueueItem   item for queuing
     * @param queueCallback   availableSlot method is executed when slot becomes available
     * @param acquireWait     time to wait before checking if shutdown has occurred
     * @param acquireWaitUnit time unit for acquireWait

     * @throws Exception   thrown if could not obtain an open slot (i.e. queue is full)
     */

    @VisibleForTesting
    public void queueItem(final T fileQueueItem, QueueCallback queueCallback, int acquireWait, TimeUnit acquireWaitUnit) throws Exception {
        acquirePermit(acquireWait, acquireWaitUnit);
        try {
            queueCallback.availableSlot(fileQueueItem);
            _queueItem(fileQueueItem);
        } catch (InterruptedException ie) {
            permits.release();
            throw ie;
        } catch (Exception io) {
            permits.release();
            throw io;
        }
    }

    /**
     * Queue item for delivery. Wait for an open slot for a specified period.
     *
     * @param fileQueueItem   item for queuing
     * @param acquireWait     time to wait before checking if shutdown has occurred
     * @param acquireWaitUnit time unit for acquireWait
     * @throws IOException   thrown if could not obtain an open slot (i.e. queue is full)
     * @throws InterruptedException queuing was interrupted due to shutdown
     */

        public void queueItem(final T fileQueueItem, int acquireWait, TimeUnit acquireWaitUnit) throws IOException, InterruptedException, IllegalArgumentException {
        acquirePermit(acquireWait, acquireWaitUnit);
        try {
            queueItem(fileQueueItem);
        } catch (Exception io) {
            permits.release();
            throw io;
        }
    }
    /**
     * Queue item for delivery (no blocking)
     *
     * @param fileQueueItem item for queuing
     * @throws IllegalArgumentException if the wrong arguments were supplied
     * @throws IOException if the item could not be serialized
     */

    public void queueItem(final T fileQueueItem) throws IOException, IllegalArgumentException, IllegalStateException {
        _queueItem(fileQueueItem);
    }

    /**
     * Private function for queue item for delivery (no blocking)
     *
     * @param fileQueueItem item for queuing
     * @throws IllegalArgumentException if the wrong arguments were supplied
     * @throws IOException if the item could not be serialized
     */

    private void _queueItem(final T fileQueueItem) throws IOException, IllegalArgumentException, IllegalStateException {

        if (fileQueueItem == null)
            throw new IllegalArgumentException("filequeue item cannot be null");

        if (!isStarted.get())
            throw new IllegalStateException("queue not started");
        
        try {
            transferQueue.submit(fileQueueItem);
            // mvstore throws a null ptr exception when out of disk space
        } catch (NullPointerException npe) {
            throw new IOException("not enough disk space");
        } catch (Exception e) {
            throw new IOException(e);
        }
    }

    /**
     * Return filequeue size
     *
     * @return no items in the queue
     */

    public long getQueueSize() throws IllegalStateException {
        if (!isStarted.get()) throw new IllegalStateException("queue not started");
        return transferQueue.size();
    }

    /**
     * Set max queue size
     *
     * @param queueSize size of queue
     */

    public void setMaxQueueSize(int queueSize) {
        if (config != null)
            config = config.maxQueueSize(queueSize);
        permits.setMaxPermits(queueSize);
    }


    /**
     * Private function to acquire an open slot in the queue for processing.
     *
     * @param acquireWait     time to wait for acquisition of free slot
     * @param acquireWaitUnit time unit for acquireWait
     * @throws InterruptedException thrown if waiting was interrupted due to shutdown
     * @throws IOException thrown if could not acquire a free slot
     */
    private void acquirePermit(int acquireWait, TimeUnit acquireWaitUnit) throws IOException, InterruptedException {
        if (!isStarted.get())
            throw new IllegalStateException("queue not started");
            if (!permits.tryAcquire(acquireWait, acquireWaitUnit))
                throw new IOException("filequeue " + transferQueue.getQueuePath() + " is full. {maxQueueSize='" + config.maxQueueSize + "'}");
     }

    /**
     * Return no items in filequeue
     * @return no queued items
     */

    /**
     * Return no items in filequeue
     *
     * @return no queued items
     */

    public long getNoQueueItems() {
        return transferQueue.size();
    }

    class ShutdownHook extends Thread {

        @Override
        public void run() {
            shutdownHook = null;
            try { stopQueue(); } catch (IllegalStateException ignored) {}
        }
    }


    /**
     * Destroy processor thread pool. Call to explicitly shutdown all pools.
     *
     */

    public static void destroy() {
        QueueProcessor.destroy();
    }

    public static FileQueue<FileQueueItem> fileQueue() { return new FileQueue<>(); }


    protected int availablePermits() { return permits.availablePermits(); }
        }
<|MERGE_RESOLUTION|>--- conflicted
+++ resolved
@@ -114,9 +114,13 @@
     // this class is neeeded to release permit after processing an item
 
     private final Consumer<T> fileQueueConsumer = item -> {
-        Consumer.Result result = config.getConsumer().consume(item);
-        if (result != Consumer.Result.FAIL_REQUEUE)
-            permits.release();
+        Consumer.Result result = Consumer.Result.FAIL_NOQUEUE;
+        try {
+            result = config.getConsumer().consume(item);
+        } finally {
+            if (result != Consumer.Result.FAIL_REQUEUE)
+                permits.release();
+        }
         return result;
     };
 
@@ -168,13 +172,8 @@
          * @param executorService thread pool to process items
          */
 
-<<<<<<< HEAD
         public Config(String queueName, Path queuePath, Class type, Consumer consumer, ExecutorService executorService) {
             builder = builder.type(type).queueName(queueName).queuePath(queuePath).executorService(executorService);
-=======
-        public Config(String queueName, Path queuePath, Type type, Consumer consumer) {
-            builder = builder.type(type).queueName(queueName).queuePath(queuePath);
->>>>>>> c93278bc
             this.consumer = consumer;
         }
 
@@ -326,10 +325,7 @@
         try {
             queueCallback.availableSlot(fileQueueItem);
             _queueItem(fileQueueItem);
-        } catch (InterruptedException ie) {
-            permits.release();
-            throw ie;
-        } catch (Exception io) {
+        } catch (Throwable io) {
             permits.release();
             throw io;
         }
@@ -349,7 +345,7 @@
         acquirePermit(acquireWait, acquireWaitUnit);
         try {
             queueItem(fileQueueItem);
-        } catch (Exception io) {
+        } catch (Throwable io) {
             permits.release();
             throw io;
         }
