--- conflicted
+++ resolved
@@ -301,8 +301,7 @@
      * @throws InterruptedException queuing was interrupted due to shutdown
      */
 
-    @VisibleForTesting
-    public void queueItem(final T fileQueueItem, int acquireWait, TimeUnit acquireWaitUnit) throws IOException, InterruptedException, IllegalArgumentException {
+        public void queueItem(final T fileQueueItem, int acquireWait, TimeUnit acquireWaitUnit) throws IOException, InterruptedException, IllegalArgumentException {
         acquirePermit(acquireWait, acquireWaitUnit);
         try {
             queueItem(fileQueueItem);
@@ -318,15 +317,10 @@
      * @throws IllegalArgumentException if the wrong arguments were supplied
      * @throws IOException if the item could not be serialized
      */
-<<<<<<< HEAD
-    public void queueItem(final FileQueueItem fileQueueItem) throws IOException, IllegalArgumentException, IllegalStateException {
-=======
-
-    @VisibleForTesting
+
     public void queueItem(final T fileQueueItem) throws IOException, IllegalArgumentException, IllegalStateException {
         _queueItem(fileQueueItem);
     }
->>>>>>> bfb9f2f9
 
     /**
      * Private function for queue item for delivery (no blocking)
